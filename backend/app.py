--- conflicted
+++ resolved
@@ -137,7 +137,6 @@
     })
 
 
-<<<<<<< HEAD
 GITHUB = []
 
 @app.route('/githook')
@@ -148,7 +147,7 @@
 @app.route('/gitevents')
 def gitevents():
     return (jsonify(GITHUB), 200)
-=======
+
 def dpath_get(obj, glob, default=None):
     try:
         return dpath.util.get(obj, glob)
@@ -157,7 +156,6 @@
 
 def dpath_set(obj, glob, value):
     return dpath.util.new(obj, glob, value)
->>>>>>> 6ac115e0
 
 @app.route('/create')
 def create():
